--- conflicted
+++ resolved
@@ -2,13 +2,9 @@
 
 RUN cd /goroot/src/ && GOOS=linux GOARCH=386 ./make.bash --no-clean
 
-<<<<<<< HEAD
 RUN apt-get update && apt-get install ruby vim-common -y
 
-WORKDIR /gopath/src/gor
-=======
 WORKDIR /gopath/src/github.com/buger/gor/
->>>>>>> b38cb458
 
 ADD . /gopath/src/github.com/buger/gor/
 

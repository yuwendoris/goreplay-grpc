--- conflicted
+++ resolved
@@ -699,10 +699,14 @@
 
 	isIncoming := packet.DestPort == t.port
 
-<<<<<<< HEAD
 	if t.protocol == ProtocolHTTP {
 		// Seek for 100-expect chunks
 		if parentAck, ok := t.seqWithData[packet.Seq]; ok {
+            // Skip zero-length chunks https://github.com/buger/goreplay/issues/496
+            if len(packet.Data) == 0 {
+                return
+            }
+
 			// In case if non-first data chunks comes first
 			for _, m := range t.messages {
 				if m.Ack == packet.Ack && bytes.Equal(m.packets[0].Addr, packet.Addr) {
@@ -711,24 +715,6 @@
 					if m.AssocMessage != nil {
 						m.setAssocMessage(nil)
 					}
-=======
-	// Seek for 100-expect chunks
-	if parentAck, ok := t.seqWithData[packet.Seq]; ok {
-		// Skip zero-length chunks https://github.com/buger/goreplay/issues/496
-		if len(packet.Data) == 0 {
-			return
-		}
-
-		// In case if non-first data chunks comes first
-		for _, m := range t.messages {
-			if m.Ack == packet.Ack && bytes.Equal(m.packets[0].Addr, packet.Addr) {
-				t.deleteMessage(m)
-
-				if m.AssocMessage != nil {
-					m.AssocMessage.setAssocMessage(nil)
-					m.setAssocMessage(nil)
-				}
->>>>>>> 4bb64be2
 
 					for _, pkt := range m.packets {
 						// log.Println("Updating ack", parentAck, pkt.Ack)

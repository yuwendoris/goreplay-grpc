--- conflicted
+++ resolved
@@ -1,26 +1,14 @@
 SOURCE = emitter.go gor.go gor_stat.go input_dummy.go input_file.go input_raw.go input_tcp.go limiter.go output_dummy.go output_file.go input_http.go output_http.go output_tcp.go plugins.go settings.go test_input.go elasticsearch.go http_modifier.go http_modifier_settings.go http_client.go middleware.go protocol.go
-<<<<<<< HEAD
 SOURCE_PATH = /go/src/github.com/buger/gor/
 RUN = docker run -v `pwd`:$(SOURCE_PATH) -p 0.0.0.0:8000:8000 -t -i gor
-=======
-
-SOURCE_PATH = /go/src/github.com/buger/gor/
->>>>>>> 9fc7cdc0
 
 release: release-x86 release-x64
 
 release-x64:
-<<<<<<< HEAD
-	docker run -v `pwd`:$(SOURCE_PATH) -t -i gor go build -ldflags "-X main.VERSION=$(VERSION)"&& tar -czf gor_$(VERSION)_x64.tar.gz gor && rm gor
-
-release-x86:
-	docker run -v `pwd`:$(SOURCE_PATH) -t -i --env GOOS=linux --env GOARCH=386 --env CGO_ENABLED=0 -i gor go build -ldflags "-X main.VERSION=$(VERSION)" && tar -czf gor_$(VERSION)_x86.tar.gz gor && rm gor
-=======
 	docker run -v `pwd`:$(SOURCE_PATH) -t --env GOOS=linux --env GOARCH=amd64 --env CGO_ENABLED=0 -i gor go build -ldflags "-X main.VERSION=$(VERSION)"&& tar -czf gor_$(VERSION)_x64.tar.gz gor && rm gor
 
 release-x86:
 	docker run -v `pwd`:$(SOURCE_PATH) -t --env GOOS=linux --env GOARCH=386 --env CGO_ENABLED=0 -i gor go build -ldflags "-X main.VERSION=$(VERSION)" && tar -czf gor_$(VERSION)_x86.tar.gz gor && rm gor
->>>>>>> 9fc7cdc0
 
 build:
 	docker build -t gor .
@@ -38,16 +26,8 @@
 test:
 	$(RUN) go test ./... -timeout 10s $(ARGS) -v
 
-<<<<<<< HEAD
 testone:
 	$(RUN) go test ./... -timeout 4s -run $(TEST) $(ARGS) -v
-=======
-dtest:
-	docker run -v `pwd`:$(SOURCE_PATH) -t -i gor go test ./... -timeout 10s $(ARGS) -v
-
-dtestone:
-	docker run -v `pwd`:$(SOURCE_PATH) -t -i gor go test ./. -timeout 4s -run $(TEST) $(ARGS) -v
->>>>>>> 9fc7cdc0
 
 cover:
 	$(RUN) go test $(ARGS) -race -v -timeout 15s -coverprofile=coverage.out
